import cv2
import numpy as np
from scipy.signal import savgol_filter


def calculate_average_thickness(top_boundary, lower_boundary):
    """
    Calculates the average vertical thickness between top and bottom boundaries.
    Assumes both boundaries have the same length and aligned x-coordinates.

    top_boundary:   Nx2 numpy array of [x, y_top]
    lower_boundary: Nx2 numpy array of [x, y_bottom]

    Returns:
        A float representing the average vertical distance (thickness).
    """
    # Check if both boundaries have the same shape
    if top_boundary.shape != lower_boundary.shape:
        raise ValueError("Boundaries must have the same shape to calculate thickness.")

    # Calculate thickness at each column (difference in y-coordinates)
    thicknesses = lower_boundary[:,1] - top_boundary[:,1]

    # Compute average thickness
    avg_thickness = np.mean(thicknesses)
    return avg_thickness

# Function to reduce spiking by limiting the difference between consecutive points
def reduce_spikes(boundary, max_diff=5):
    """
    Reduces sudden vertical spikes in a top boundary array.
    
    boundary: Nx2 numpy array of [x, y] points.
    max_diff: Maximum allowed difference in vertical direction between consecutive points.
    """
    smoothed_boundary = [boundary[0]]
    for i in range(1, len(boundary)):
        prev_point = smoothed_boundary[-1]
        curr_point = boundary[i].copy()

        # If the vertical difference is too large, clamp it to max_diff
        if abs(curr_point[1] - prev_point[1]) > max_diff:
            direction = np.sign(curr_point[1] - prev_point[1])
            curr_point[1] = prev_point[1] + direction * max_diff

        smoothed_boundary.append(curr_point)

    return np.array(smoothed_boundary, dtype=boundary.dtype)

def smooth_boundary(boundary_points, window_size=11, poly_order=2):
    xs = boundary_points[:,0]
    ys = boundary_points[:,1]
    ys_smooth = savgol_filter(ys, window_length=window_size, polyorder=poly_order)
    return np.column_stack((xs, ys_smooth))

def find_subtle_boundary(img, top_boundary, offset=25, search_depth=50, gradient_thresh=10):
    """
    Find a subtle lower boundary starting at least 'offset' pixels below top_boundary.
    top_boundary: Nx2 array of [x, y_top]
    img: Grayscale image
    offset: minimum offset from top boundary
    search_depth: how far below top boundary to search
    gradient_thresh: threshold on vertical gradient to define a boundary
    """
    h, w = img.shape 
    lower_boundary = [] 

    # Pre-smooth image to reduce noise 
    img_blur = cv2.GaussianBlur(img, (3,3), 0) 
    
    # Compute vertical gradient using Sobel in y-direction
    grad_y = cv2.Sobel(img_blur, cv2.CV_64F, 0, 1, ksize=3)
    grad_y_abs = cv2.convertScaleAbs(grad_y)

    for (x, y_top) in top_boundary:
        x_int = int(x)
        y_start = int(min(y_top + offset, h-1))
        y_end = min(y_start + search_depth, h-1)

        column_grad = grad_y_abs[y_start:y_end, x_int]

        # Find first location where gradient surpasses threshold
        candidates = np.where(column_grad > gradient_thresh)[0]
        if len(candidates) > 0:
            boundary_y = y_start + candidates[0]
        else:
            # Fallback: no boundary found, take the bottom of the search region
            boundary_y = y_end

        lower_boundary.append([x_int, boundary_y])

    lower_boundary = np.array(lower_boundary)
    # Smooth the lower boundary
    lower_boundary_smooth = smooth_boundary(lower_boundary, window_size=15, poly_order=2)
    return lower_boundary_smooth

def segment_layer(img, top_boundary, lower_boundary):
    """
    Create a mask for the layer between top_boundary and lower_boundary.
    top_boundary and lower_boundary should be arrays of shape Nx2 with (x, y).
    Assume both have the same set of x-coordinates.
    """
    mask = np.zeros_like(img, dtype=np.uint8)
    for (x_top, y_top), (x_bottom, y_bottom) in zip(top_boundary, lower_boundary):
        x_t = int(x_top)
        y_t = int(y_top)
        y_b = int(y_bottom)
        if y_b > y_t:
            mask[y_t:y_b+1, x_t] = 255
    return mask

def extract_top_boundary_from_mask(mask):
    """
    For each column in the mask, find the topmost white pixel.
    """
    h, w = mask.shape
    top_boundary = []
    for x in range(w):
        column = mask[:, x]
        # Find index of first white pixel
        whites = np.where(column > 0)[0]
        if len(whites) > 0:
            y_top = whites[0]
            top_boundary.append([x, y_top])
        else:
            # No white pixel in this column
            pass
    return np.array(top_boundary, dtype=np.float32)

def generate_lower_bound(img, top_boundary, thresh_vals):
    boundaries = []
    for val in thresh_vals:
        boundaries.append(find_subtle_boundary(img, top_boundary, offset=25, search_depth=40, gradient_thresh=val))

    return boundaries

def main():
    # Load image
    img = cv2.imread('cv2Test\Test_Images\original.jpg', cv2.IMREAD_GRAYSCALE)
    if img is None:
        print("Could not load image.")
        return

    # Preprocess
    blurred = cv2.GaussianBlur(img, (3,3), 0)

    # Threshold (Otsu)
    _, binary = cv2.threshold(blurred, 0, 255, cv2.THRESH_BINARY + cv2.THRESH_OTSU)

    # Find largest contour
    contours, hierarchy = cv2.findContours(binary, cv2.RETR_EXTERNAL, cv2.CHAIN_APPROX_SIMPLE)
    if not contours:
        print("No contours found.")
        return
    
    largest_contour = max(contours, key=cv2.contourArea)

    # Draw mask of largest contour
    mask = np.zeros_like(binary)
    cv2.drawContours(mask, [largest_contour], -1, 255, thickness=cv2.FILLED)

    # Extract the top boundary from the mask
    top_boundary = extract_top_boundary_from_mask(mask)
    # Smooth the top boundary
    top_boundary_smooth = smooth_boundary(top_boundary, window_size=15, poly_order=2)

    # Find the subtle lower boundary at least 25 pixels below top boundary
<<<<<<< HEAD
    lower_boundary = find_subtle_boundary(img, top_boundary, offset=25, search_depth=40, gradient_thresh=70)
    # Reduce spikes
    lower_boundary_re = reduce_spikes(lower_boundary)
    # Smooth again
    lower_boundary_smooth = smooth_boundary(lower_boundary_re, window_size=27, poly_order=2)

    # Calculate the average thickness
    avg_thickness = calculate_average_thickness(top_boundary_smooth, lower_boundary_smooth)
    print(f"Average thickness: {avg_thickness:.2f} pixels")

    # Create the final segmented layer mask
    layer_mask = segment_layer(img, top_boundary_smooth, lower_boundary_smooth)

    # Visualization
    overlay = cv2.cvtColor(img, cv2.COLOR_GRAY2BGR)
    for (x,y) in top_boundary_smooth:
        cv2.circle(overlay, (int(x), int(y)), 1, (0,255,0), -1) # Green for top
    for (x,y) in lower_boundary_smooth:
        cv2.circle(overlay, (int(x), int(y)), 1, (0,0,255), -1) # Red for bottom

    # Display results
    #cv2.imshow('Original', img)
    #cv2.imshow('Binary', binary)
    #cv2.imshow('Largest Component Mask', mask)
    #cv2.imshow('Segmented Layer Mask', layer_mask)
    cv2.imshow('Overlay with Boundaries', overlay)
    cv2.waitKey(0)
    cv2.destroyAllWindows()
=======
    thresh_vals = [60, 65, 70, 75, 80]

    lower_boundaries = generate_lower_bound(img, top_boundary, thresh_vals)

    i = 0
    for lower_boundary in lower_boundaries:
        lower_boundary_re = reduce_spikes(lower_boundary)

        lower_boundary_smooth = smooth_boundary(lower_boundary_re, window_size=27, poly_order=2)

        # Create the final segmented layer mask
        layer_mask = segment_layer(img, top_boundary, lower_boundary_smooth)

        # Visualization
        overlay = cv2.cvtColor(img, cv2.COLOR_GRAY2BGR)
        for (x,y) in top_boundary:
            cv2.circle(overlay, (int(x), int(y)), 1, (0,255,0), -1) # Green for top
        for (x,y) in lower_boundary_smooth:
            cv2.circle(overlay, (int(x), int(y)), 1, (0,0,255), -1) # Red for bottom

        # Save results
        # cv2.imwrite(f"original_{thresh_vals[i]}.png", img)  # Save the original image
        # cv2.imwrite(f"binary_{thresh_vals[i]}.png", binary)  # Save the binary image
        # cv2.imwrite(f"largest_component_mask_{thresh_vals[i]}.png", mask)  # Save the largest component mask
        # cv2.imwrite(f"segmented_layer_mask_{thresh_vals[i]}.png", layer_mask)  # Save the segmented layer mask
        cv2.imwrite(f"overlay_with_boundaries_{thresh_vals[i]}.png", overlay)
        i += 1

        # Display results
        cv2.imshow('Original', img)
        cv2.imshow('Binary', binary)
        cv2.imshow('Largest Component Mask', mask)
        cv2.imshow('Segmented Layer Mask', layer_mask)
        cv2.imshow('Overlay with Boundaries', overlay)
        cv2.waitKey(0)
        cv2.destroyAllWindows()
>>>>>>> 3f50f60d

if __name__ == "__main__":
    main()


# import cv2
# import numpy as np

# # Load the original image
# img = cv2.imread('./Test_Images/denoising.jpg', cv2.IMREAD_GRAYSCALE)

# # Preprocessing - CLAHE to enhance contrast
# clahe = cv2.createCLAHE(clipLimit=2.0, tileGridSize=(8,8))
# enhanced = clahe.apply(img)

# # Denoise to reduce speckle
# denoised = cv2.GaussianBlur(enhanced, (3,3), 0)

# # Example 1: Canny Edge with multiple thresholds
# canny_params = [(20, 40), (30, 60), (40, 80), (50, 100)]
# canny_edges = []
# for (low, high) in canny_params:
#     edges = cv2.Canny(denoised, low, high)
#     canny_edges.append((f"Canny-{low}-{high}", edges))

# # Example 2: Sobel gradient based
# sobelx = cv2.Sobel(denoised, cv2.CV_64F, 1, 0, ksize=3)
# sobely = cv2.Sobel(denoised, cv2.CV_64F, 0, 1, ksize=3)
# gradient_magnitude = np.sqrt(sobelx**2 + sobely**2)
# gradient_magnitude = (gradient_magnitude / gradient_magnitude.max() * 255).astype(np.uint8)

# # Adaptive threshold on gradient
# th = cv2.medianBlur(gradient_magnitude, 5)
# ret, grad_edges = cv2.threshold(th, 30, 255, cv2.THRESH_BINARY)

# canny_edges.append(("Sobel_Thresholded", grad_edges))

# # Display candidates
# for name, edge_map in canny_edges:
#     overlay = cv2.cvtColor(img, cv2.COLOR_GRAY2BGR)
#     overlay[edge_map > 0] = (0,0,255) # red edges
#     cv2.imshow(name, overlay)
# cv2.waitKey(0)
# cv2.destroyAllWindows()

# # The user visually inspects these and chooses the best segmentation method.
# # Suppose the user chooses the Sobel_Thresholded result. Then you can proceed:
# selected_edges = grad_edges

# # Post-process selected edges (optional)
# kernel = cv2.getStructuringElement(cv2.MORPH_ELLIPSE, (3,3))
# closed = cv2.morphologyEx(selected_edges, cv2.MORPH_CLOSE, kernel)

# # Extract contours
# contours, hierarchy = cv2.findContours(closed, cv2.RETR_EXTERNAL, cv2.CHAIN_APPROX_SIMPLE)

# Here you would define logic to pick the contour that best matches the subtle lower boundary.
# For example, you might pick contours that run roughly parallel to the top boundary and are located 
# at a certain mean depth in the image.

# [Additional logic needed depending on domain knowledge and user input]<|MERGE_RESOLUTION|>--- conflicted
+++ resolved
@@ -165,36 +165,6 @@
     top_boundary_smooth = smooth_boundary(top_boundary, window_size=15, poly_order=2)
 
     # Find the subtle lower boundary at least 25 pixels below top boundary
-<<<<<<< HEAD
-    lower_boundary = find_subtle_boundary(img, top_boundary, offset=25, search_depth=40, gradient_thresh=70)
-    # Reduce spikes
-    lower_boundary_re = reduce_spikes(lower_boundary)
-    # Smooth again
-    lower_boundary_smooth = smooth_boundary(lower_boundary_re, window_size=27, poly_order=2)
-
-    # Calculate the average thickness
-    avg_thickness = calculate_average_thickness(top_boundary_smooth, lower_boundary_smooth)
-    print(f"Average thickness: {avg_thickness:.2f} pixels")
-
-    # Create the final segmented layer mask
-    layer_mask = segment_layer(img, top_boundary_smooth, lower_boundary_smooth)
-
-    # Visualization
-    overlay = cv2.cvtColor(img, cv2.COLOR_GRAY2BGR)
-    for (x,y) in top_boundary_smooth:
-        cv2.circle(overlay, (int(x), int(y)), 1, (0,255,0), -1) # Green for top
-    for (x,y) in lower_boundary_smooth:
-        cv2.circle(overlay, (int(x), int(y)), 1, (0,0,255), -1) # Red for bottom
-
-    # Display results
-    #cv2.imshow('Original', img)
-    #cv2.imshow('Binary', binary)
-    #cv2.imshow('Largest Component Mask', mask)
-    #cv2.imshow('Segmented Layer Mask', layer_mask)
-    cv2.imshow('Overlay with Boundaries', overlay)
-    cv2.waitKey(0)
-    cv2.destroyAllWindows()
-=======
     thresh_vals = [60, 65, 70, 75, 80]
 
     lower_boundaries = generate_lower_bound(img, top_boundary, thresh_vals)
@@ -224,14 +194,13 @@
         i += 1
 
         # Display results
-        cv2.imshow('Original', img)
-        cv2.imshow('Binary', binary)
-        cv2.imshow('Largest Component Mask', mask)
-        cv2.imshow('Segmented Layer Mask', layer_mask)
+        #cv2.imshow('Original', img)
+        #cv2.imshow('Binary', binary)
+        #cv2.imshow('Largest Component Mask', mask)
+        #cv2.imshow('Segmented Layer Mask', layer_mask)
         cv2.imshow('Overlay with Boundaries', overlay)
         cv2.waitKey(0)
         cv2.destroyAllWindows()
->>>>>>> 3f50f60d
 
 if __name__ == "__main__":
     main()
